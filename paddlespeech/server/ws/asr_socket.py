# Copyright (c) 2022 PaddlePaddle Authors. All Rights Reserved.
#
# Licensed under the Apache License, Version 2.0 (the "License");
# you may not use this file except in compliance with the License.
# You may obtain a copy of the License at
#
#     http://www.apache.org/licenses/LICENSE-2.0
#
# Unless required by applicable law or agreed to in writing, software
# distributed under the License is distributed on an "AS IS" BASIS,
# WITHOUT WARRANTIES OR CONDITIONS OF ANY KIND, either express or implied.
# See the License for the specific language governing permissions and
# limitations under the License.
import json

import numpy as np
import json
from fastapi import APIRouter
from fastapi import WebSocket
from fastapi import WebSocketDisconnect
from starlette.websockets import WebSocketState as WebSocketState

from paddlespeech.server.engine.engine_pool import get_engine_pool
from paddlespeech.server.utils.buffer import ChunkBuffer
from paddlespeech.server.utils.vad import VADAudio

router = APIRouter()


@router.websocket('/ws/asr')
async def websocket_endpoint(websocket: WebSocket):
    print("websocket protocal receive the dataset")
    await websocket.accept()

    engine_pool = get_engine_pool()
    asr_engine = engine_pool['asr']
    # init buffer
    chunk_buffer_conf = asr_engine.config.chunk_buffer_conf
    chunk_buffer = ChunkBuffer(
<<<<<<< HEAD
        frame_duration_ms=chunk_buffer_conf['frame_duration_ms'],
=======
        window_n=7,
        shift_n=4,
        window_ms=20,
        shift_ms=10,
>>>>>>> 0cde9f87
        sample_rate=chunk_buffer_conf['sample_rate'],
        sample_width=chunk_buffer_conf['sample_width'])
    # init vad
    # print(asr_engine.config)
    # print(type(asr_engine.config))
    vad_conf = asr_engine.config.get('vad_conf', None)
    if vad_conf:
        vad = VADAudio(
            aggressiveness=vad_conf['aggressiveness'],
            rate=vad_conf['sample_rate'],
            frame_duration_ms=vad_conf['frame_duration_ms'])

    try:
        while True:
            # careful here, changed the source code from starlette.websockets
            assert websocket.application_state == WebSocketState.CONNECTED
            message = await websocket.receive()
            websocket._raise_on_disconnect(message)
            if "text" in message:
                message = json.loads(message["text"])
                if 'signal' not in message:
                    resp = {"status": "ok", "message": "no valid json data"}
                    await websocket.send_json(resp)

                if message['signal'] == 'start':
                    resp = {"status": "ok", "signal": "server_ready"}
                    # do something at begining here
                    await websocket.send_json(resp)
                elif message['signal'] == 'end':
                    engine_pool = get_engine_pool()
                    asr_engine = engine_pool['asr']
                    # reset single  engine for an new connection
                    # asr_engine.reset()
                    resp = {"status": "ok", "signal": "finished"}
                    await websocket.send_json(resp)
                    break
                else:
                    resp = {"status": "ok", "message": "no valid json data"}
                    await websocket.send_json(resp)
            elif "bytes" in message:
                message = message["bytes"]

<<<<<<< HEAD
                # # vad for input bytes audio
                # vad.add_audio(message)
                # message = b''.join(f for f in vad.vad_collector()
                #                    if f is not None)
=======
>>>>>>> 0cde9f87
                engine_pool = get_engine_pool()
                asr_engine = engine_pool['asr']
                asr_results = ""
                frames = chunk_buffer.frame_generator(message)
                for frame in frames:
                    # get the pcm data from the bytes
                    samples = np.frombuffer(frame.bytes, dtype=np.int16)
                    sample_rate = asr_engine.config.sample_rate
                    x_chunk, x_chunk_lens = asr_engine.preprocess(samples,
                                                                  sample_rate)
                    asr_engine.run(x_chunk, x_chunk_lens)
                    asr_results = asr_engine.postprocess()

                asr_results = asr_engine.postprocess()
                resp = {'asr_results': asr_results}

                await websocket.send_json(resp)
    except WebSocketDisconnect:
        pass<|MERGE_RESOLUTION|>--- conflicted
+++ resolved
@@ -37,14 +37,10 @@
     # init buffer
     chunk_buffer_conf = asr_engine.config.chunk_buffer_conf
     chunk_buffer = ChunkBuffer(
-<<<<<<< HEAD
-        frame_duration_ms=chunk_buffer_conf['frame_duration_ms'],
-=======
         window_n=7,
         shift_n=4,
         window_ms=20,
         shift_ms=10,
->>>>>>> 0cde9f87
         sample_rate=chunk_buffer_conf['sample_rate'],
         sample_width=chunk_buffer_conf['sample_width'])
     # init vad
@@ -87,13 +83,6 @@
             elif "bytes" in message:
                 message = message["bytes"]
 
-<<<<<<< HEAD
-                # # vad for input bytes audio
-                # vad.add_audio(message)
-                # message = b''.join(f for f in vad.vad_collector()
-                #                    if f is not None)
-=======
->>>>>>> 0cde9f87
                 engine_pool = get_engine_pool()
                 asr_engine = engine_pool['asr']
                 asr_results = ""
