--- conflicted
+++ resolved
@@ -795,10 +795,7 @@
                 if num_decoding_left_chunks:
                     assert num_decoding_left_chunks == -1 or num_decoding_left_chunks >= 0, f"num_decoding_left_chunks should be -1 or >=0"
                     self.config.decode.num_decoding_left_chunks = num_decoding_left_chunks
-<<<<<<< HEAD
-                    assert self.config.decode.num_decoding_left_chunks == -1 or self.config.decode.num_decoding_left_chunks >= 0, "num_decoding_left_chunks should be -1 or >=0"
-=======
->>>>>>> a37a5266
+
                 # we only support ctc_prefix_beam_search and attention_rescoring dedoding method
                 # Generally we set the decoding_method to attention_rescoring
                 if self.config.decode.decoding_method not in [
