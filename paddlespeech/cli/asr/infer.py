--- conflicted
+++ resolved
@@ -39,108 +39,6 @@
 from paddlespeech.s2t.utils.utility import UpdateConfig
 
 __all__ = ['ASRExecutor']
-
-<<<<<<< HEAD
-pretrained_models = {
-    # The tags for pretrained_models should be "{model_name}[_{dataset}][-{lang}][-...]".
-    # e.g. "conformer_wenetspeech-zh-16k" and "panns_cnn6-32k".
-    # Command line and python api use "{model_name}[_{dataset}]" as --model, usage:
-    # "paddlespeech asr --model conformer_wenetspeech --lang zh --sr 16000 --input ./input.wav"
-    "conformer_wenetspeech-zh-16k": {
-        'url':
-        'https://paddlespeech.bj.bcebos.com/s2t/wenetspeech/asr1_conformer_wenetspeech_ckpt_0.1.1.model.tar.gz',
-        'md5':
-        '76cb19ed857e6623856b7cd7ebbfeda4',
-        'cfg_path':
-        'model.yaml',
-        'ckpt_path':
-        'exp/conformer/checkpoints/wenetspeech',
-    },
-    "transformer_librispeech-en-16k": {
-        'url':
-        'https://paddlespeech.bj.bcebos.com/s2t/librispeech/asr1/asr1_transformer_librispeech_ckpt_0.1.1.model.tar.gz',
-        'md5':
-        '2c667da24922aad391eacafe37bc1660',
-        'cfg_path':
-        'model.yaml',
-        'ckpt_path':
-        'exp/transformer/checkpoints/avg_10',
-    },
-    "deepspeech2offline_aishell-zh-16k": {
-        'url':
-        'https://paddlespeech.bj.bcebos.com/s2t/aishell/asr0/asr0_deepspeech2_aishell_ckpt_0.1.1.model.tar.gz',
-        'md5':
-        '932c3593d62fe5c741b59b31318aa314',
-        'cfg_path':
-        'model.yaml',
-        'ckpt_path':
-        'exp/deepspeech2/checkpoints/avg_1',
-        'lm_url':
-        'https://deepspeech.bj.bcebos.com/zh_lm/zh_giga.no_cna_cmn.prune01244.klm',
-        'lm_md5':
-        '29e02312deb2e59b3c8686c7966d4fe3'
-    },
-    "deepspeech2online_aishell-zh-16k": {
-        'url':
-        'https://paddlespeech.bj.bcebos.com/s2t/aishell/asr0/asr0_deepspeech2_online_aishell_ckpt_0.2.0.model.tar.gz',
-        'md5':
-        '23e16c69730a1cb5d735c98c83c21e16',
-        'cfg_path':
-        'model.yaml',
-        'ckpt_path':
-        'exp/deepspeech2_online/checkpoints/avg_1',
-        'lm_url':
-        'https://deepspeech.bj.bcebos.com/zh_lm/zh_giga.no_cna_cmn.prune01244.klm',
-        'lm_md5':
-        '29e02312deb2e59b3c8686c7966d4fe3'
-    },
-        "conformer2online_aishell-zh-16k": {
-        'url':
-        'https://paddlespeech.bj.bcebos.com/s2t/aishell/asr1/asr1_chunk_conformer_aishell_ckpt_0.1.2.model.tar.gz',
-        'md5':
-        '4814e52e0fc2fd48899373f95c84b0c9',
-        'cfg_path':
-        'config.yaml',
-        'ckpt_path':
-        'exp/deepspeech2_online/checkpoints/avg_30',
-        'lm_url':
-        'https://deepspeech.bj.bcebos.com/zh_lm/zh_giga.no_cna_cmn.prune01244.klm',
-        'lm_md5':
-        '29e02312deb2e59b3c8686c7966d4fe3'
-    },
-    "deepspeech2offline_librispeech-en-16k": {
-        'url':
-        'https://paddlespeech.bj.bcebos.com/s2t/librispeech/asr0/asr0_deepspeech2_librispeech_ckpt_0.1.1.model.tar.gz',
-        'md5':
-        'f5666c81ad015c8de03aac2bc92e5762',
-        'cfg_path':
-        'model.yaml',
-        'ckpt_path':
-        'exp/deepspeech2/checkpoints/avg_1',
-        'lm_url':
-        'https://deepspeech.bj.bcebos.com/en_lm/common_crawl_00.prune01111.trie.klm',
-        'lm_md5':
-        '099a601759d467cd0a8523ff939819c5'
-    },
-}
-
-model_alias = {
-    "deepspeech2offline":
-    "paddlespeech.s2t.models.ds2:DeepSpeech2Model",
-    "deepspeech2online":
-    "paddlespeech.s2t.models.ds2_online:DeepSpeech2ModelOnline",
-    "conformer":
-    "paddlespeech.s2t.models.u2:U2Model",
-    "conformer_online":
-    "paddlespeech.s2t.models.u2:U2Model",
-    "transformer":
-    "paddlespeech.s2t.models.u2:U2Model",
-    "wenetspeech":
-    "paddlespeech.s2t.models.u2:U2Model",
-}
-=======
->>>>>>> 55122cfc
-
 
 @cli_register(
     name='paddlespeech.asr', description='Speech to text infer command.')
