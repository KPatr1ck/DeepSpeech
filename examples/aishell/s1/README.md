# Aishell

## Conformer

| Model | Params | Config | Augmentation| Test set | Decode method | Loss | WER |  
<<<<<<< HEAD
| --- | --- | --- | --- | --- | --- | --- | --- |  
| conformer | 47.07M  | conf/conformer.yaml | spec_aug + shift | test | attention | - | 0.059858 |  
| conformer | 47.07M  | conf/conformer.yaml | spec_aug + shift | test | ctc_greedy_search | - | 0.062311 |  
| conformer | 47.07M  | conf/conformer.yaml | spec_aug + shift | test | ctc_prefix_beam_search | - | 0.062196 |  
| conformer | 47.07M  | conf/conformer.yaml | spec_aug + shift | test | attention_rescoring | - | 0.054694 |  
=======
| --- | --- |  --- | --- | --- | --- | --- | --- |  
| conformer | 47.06M | conf/conformer.yaml | spec_aug + shift | test | attention | - | 0.059858 |  
| conformer | 47.06M | conf/conformer.yaml | spec_aug + shift | test | ctc_greedy_search | - | 0.062311 |  
| conformer | 47.06M | conf/conformer.yaml | spec_aug + shift | test | ctc_prefix_beam_search | - | 0.062196 |  
| conformer | 47.06M | conf/conformer.yaml | spec_aug + shift | test | attention_rescoring | - | 0.054694 |  
>>>>>>> 718bd307

## Chunk Conformer

| Model | Params | Config | Augmentation| Test set | Decode method | Chunk | Loss | WER |  
| --- | --- | --- | --- | --- | --- | --- | --- | --- |  
| conformer | 47.06M | conf/chunk_conformer.yaml | spec_aug + shift | test | attention | 16 | - | 0.061939 |  
| conformer | 47.06M | conf/chunk_conformer.yaml | spec_aug + shift | test | ctc_greedy_search | 16 | - | 0.070806 |  
| conformer | 47.06M | conf/chunk_conformer.yaml | spec_aug + shift | test | ctc_prefix_beam_search | 16 | - | 0.070739 |  
| conformer | 47.06M | conf/chunk_conformer.yaml | spec_aug + shift | test | attention_rescoring | 16 |  - | 0.059400 |  


## Transformer

| Model | Params | Config | Augmentation| Test set | Decode method | Loss | WER |  
| --- | --- | --- | --- | --- | --- | --- | ---|  
| transformer | - | conf/transformer.yaml | spec_aug + shift | test | attention | - | - |  <|MERGE_RESOLUTION|>--- conflicted
+++ resolved
@@ -3,19 +3,12 @@
 ## Conformer
 
 | Model | Params | Config | Augmentation| Test set | Decode method | Loss | WER |  
-<<<<<<< HEAD
 | --- | --- | --- | --- | --- | --- | --- | --- |  
 | conformer | 47.07M  | conf/conformer.yaml | spec_aug + shift | test | attention | - | 0.059858 |  
 | conformer | 47.07M  | conf/conformer.yaml | spec_aug + shift | test | ctc_greedy_search | - | 0.062311 |  
 | conformer | 47.07M  | conf/conformer.yaml | spec_aug + shift | test | ctc_prefix_beam_search | - | 0.062196 |  
 | conformer | 47.07M  | conf/conformer.yaml | spec_aug + shift | test | attention_rescoring | - | 0.054694 |  
-=======
-| --- | --- |  --- | --- | --- | --- | --- | --- |  
-| conformer | 47.06M | conf/conformer.yaml | spec_aug + shift | test | attention | - | 0.059858 |  
-| conformer | 47.06M | conf/conformer.yaml | spec_aug + shift | test | ctc_greedy_search | - | 0.062311 |  
-| conformer | 47.06M | conf/conformer.yaml | spec_aug + shift | test | ctc_prefix_beam_search | - | 0.062196 |  
-| conformer | 47.06M | conf/conformer.yaml | spec_aug + shift | test | attention_rescoring | - | 0.054694 |  
->>>>>>> 718bd307
+
 
 ## Chunk Conformer
 
