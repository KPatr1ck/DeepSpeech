#!/bin/bash
set -e
source path.sh

gpus=0,1,2,3
stage=0
stop_stage=100
conf_path=conf/transformer_joint_noam.yaml
avg_num=5
data_path=./TED_EnZh # path to unzipped data
source ${MAIN_ROOT}/utils/parse_options.sh || exit 1;

avg_ckpt=avg_${avg_num}
ckpt=$(basename ${conf_path} | awk -F'.' '{print $1}')
echo "checkpoint name ${ckpt}"


if [ ${stage} -le 0 ] && [ ${stop_stage} -ge 0 ]; then
    # prepare data
    bash ./local/data.sh --data_dir ${data_path} || exit -1
fi

if [ ${stage} -le 1 ] && [ ${stop_stage} -ge 1 ]; then
    # train model, all `ckpt` under `exp` dir
<<<<<<< HEAD
    CUDA_VISIBLE_DEVICES=${gpus} ./local/train.sh ${conf_path} ${ckpt}
=======
    CUDA_VISIBLE_DEVICES=${gpus} ./local/train.sh ${conf_path}  ${ckpt}
>>>>>>> d2a05df0
fi

if [ ${stage} -le 2 ] && [ ${stop_stage} -ge 2 ]; then
    # avg n best model
    avg.sh best exp/${ckpt}/checkpoints ${avg_num}
fi

if [ ${stage} -le 3 ] && [ ${stop_stage} -ge 3 ]; then
    # test ckpt avg_n
    CUDA_VISIBLE_DEVICES=0 ./local/test.sh ${conf_path} exp/${ckpt}/checkpoints/${avg_ckpt} || exit -1
fi

# if [ ${stage} -le 4 ] && [ ${stop_stage} -ge 4 ]; then
#     # export ckpt avg_n
#     CUDA_VISIBLE_DEVICES= ./local/export.sh ${conf_path} exp/${ckpt}/checkpoints/${avg_ckpt} exp/${ckpt}/checkpoints/${avg_ckpt}.jit
# fi<|MERGE_RESOLUTION|>--- conflicted
+++ resolved
@@ -22,11 +22,7 @@
 
 if [ ${stage} -le 1 ] && [ ${stop_stage} -ge 1 ]; then
     # train model, all `ckpt` under `exp` dir
-<<<<<<< HEAD
     CUDA_VISIBLE_DEVICES=${gpus} ./local/train.sh ${conf_path} ${ckpt}
-=======
-    CUDA_VISIBLE_DEVICES=${gpus} ./local/train.sh ${conf_path}  ${ckpt}
->>>>>>> d2a05df0
 fi
 
 if [ ${stage} -le 2 ] && [ ${stop_stage} -ge 2 ]; then
