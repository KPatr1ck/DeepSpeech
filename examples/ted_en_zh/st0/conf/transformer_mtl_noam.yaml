# https://yaml.org/type/float.html
###########################################
#                   Data                  #
###########################################
train_manifest: data/manifest.train
dev_manifest: data/manifest.dev
test_manifest: data/manifest.test
min_input_len: 0.05  # second
max_input_len: 30.0 # second
min_output_len: 0.0 # tokens
max_output_len: 400.0 # tokens
min_output_input_ratio: 0.01
max_output_input_ratio: 20.0

<<<<<<< HEAD
###########################################
#              Dataloader                 #
###########################################
vocab_filepath: data/lang_char/vocab.txt
unit_type: 'spm'
spm_model_prefix: data/lang_char/bpe_unigram_8000
mean_std_filepath: ""
# augmentation_config: conf/augmentation.json
batch_size: 10
raw_wav: True  # use raw_wav or kaldi feature
spectrum_type: fbank #linear, mfcc, fbank
feat_dim: 80
delta_delta: False
dither: 1.0
target_sample_rate: 16000
max_freq: None
n_fft: None
stride_ms: 10.0
window_ms: 25.0
use_dB_normalization: True
target_dB: -20
random_seed: 0
keep_transcription_text: False
sortagrad: True 
shuffle_method: batch_shuffle
num_workers: 2
=======
collator:
  vocab_filepath: data/lang_char/vocab.txt
  unit_type: 'spm'
  spm_model_prefix: data/lang_char/bpe_unigram_8000
  mean_std_filepath: ""
  augmentation_config: conf/preprocess.yaml
  batch_size: 16
  maxlen_in: 5  # if input length  > maxlen-in, batchsize is automatically reduced
  maxlen_out: 150  # if output length > maxlen-out, batchsize is automatically reduced
  raw_wav: True  # use raw_wav or kaldi feature
  spectrum_type: fbank #linear, mfcc, fbank
  feat_dim: 80
  delta_delta: False
  dither: 1.0
  target_sample_rate: 16000
  max_freq: None
  n_fft: None
  stride_ms: 10.0
  window_ms: 25.0
  use_dB_normalization: True
  target_dB: -20
  random_seed: 0
  keep_transcription_text: False
  sortagrad: True 
  shuffle_method: batch_shuffle
  num_workers: 2
>>>>>>> 6272496d


############################################
#           Network Architecture           #
############################################
cmvn_file: "data/mean_std.json"
cmvn_file_type: "json"
# encoder related
encoder: transformer
encoder_conf:
    output_size: 256    # dimension of attention
    attention_heads: 4
    linear_units: 2048  # the number of units of position-wise feed forward
    num_blocks: 12      # the number of encoder blocks
    dropout_rate: 0.1
    positional_dropout_rate: 0.1
    attention_dropout_rate: 0.0
    input_layer: conv2d # encoder input type, you can chose conv2d, conv2d6 and conv2d8
    normalize_before: true

# decoder related
decoder: transformer
decoder_conf:
    attention_heads: 4
    linear_units: 2048
    num_blocks: 6
    dropout_rate: 0.1
    positional_dropout_rate: 0.1
    self_attention_dropout_rate: 0.0
    src_attention_dropout_rate: 0.0

# hybrid CTC/attention
model_conf:
    asr_weight: 0.5
    ctc_weight: 0.3
    lsm_weight: 0.1     # label smoothing option
    length_normalized_loss: false


###########################################
#                Training                 #
###########################################
n_epoch: 120
accum_grad: 2
global_grad_clip: 5.0
optim: adam
optim_conf:
  lr: 2.5
  weight_decay: 1.0e-06
scheduler: noam    
scheduler_conf:
  warmup_steps: 25000
  lr_decay: 1.0
log_interval: 50
checkpoint:
  kbest_n: 50
  latest_n: 5


<|MERGE_RESOLUTION|>--- conflicted
+++ resolved
@@ -12,7 +12,6 @@
 min_output_input_ratio: 0.01
 max_output_input_ratio: 20.0
 
-<<<<<<< HEAD
 ###########################################
 #              Dataloader                 #
 ###########################################
@@ -20,8 +19,10 @@
 unit_type: 'spm'
 spm_model_prefix: data/lang_char/bpe_unigram_8000
 mean_std_filepath: ""
-# augmentation_config: conf/augmentation.json
-batch_size: 10
+augmentation_config: conf/preprocess.yaml
+batch_size: 16
+maxlen_in: 5  # if input length  > maxlen-in, batchsize is automatically reduced
+maxlen_out: 150  # if output length > maxlen-out, batchsize is automatically reduced
 raw_wav: True  # use raw_wav or kaldi feature
 spectrum_type: fbank #linear, mfcc, fbank
 feat_dim: 80
@@ -39,34 +40,6 @@
 sortagrad: True 
 shuffle_method: batch_shuffle
 num_workers: 2
-=======
-collator:
-  vocab_filepath: data/lang_char/vocab.txt
-  unit_type: 'spm'
-  spm_model_prefix: data/lang_char/bpe_unigram_8000
-  mean_std_filepath: ""
-  augmentation_config: conf/preprocess.yaml
-  batch_size: 16
-  maxlen_in: 5  # if input length  > maxlen-in, batchsize is automatically reduced
-  maxlen_out: 150  # if output length > maxlen-out, batchsize is automatically reduced
-  raw_wav: True  # use raw_wav or kaldi feature
-  spectrum_type: fbank #linear, mfcc, fbank
-  feat_dim: 80
-  delta_delta: False
-  dither: 1.0
-  target_sample_rate: 16000
-  max_freq: None
-  n_fft: None
-  stride_ms: 10.0
-  window_ms: 25.0
-  use_dB_normalization: True
-  target_dB: -20
-  random_seed: 0
-  keep_transcription_text: False
-  sortagrad: True 
-  shuffle_method: batch_shuffle
-  num_workers: 2
->>>>>>> 6272496d
 
 
 ############################################
