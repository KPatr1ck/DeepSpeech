--- conflicted
+++ resolved
@@ -6,11 +6,7 @@
 # This configuration is based on full-band MelGAN but the hop size and sampling
 # rate is different from the paper (16kHz vs 24kHz). The number of iteraions
 # is not shown in the paper so currently we train 1M iterations (not sure enough
-<<<<<<< HEAD
 # to converge).
-=======
-# to converge). 
->>>>>>> ab9bc3c3
 
 ###########################################################
 #                FEATURE EXTRACTION SETTING               #
