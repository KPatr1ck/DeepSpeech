--- conflicted
+++ resolved
@@ -223,129 +223,10 @@
     def manifest(self):
         return self._manifest
 
-    @property
-    def vocab_size(self):
-        return self._speech_featurizer.vocab_size
-
-    @property
-    def vocab_list(self):
-        return self._speech_featurizer.vocab_list
-
-    @property
-    def vocab_dict(self):
-        return self._speech_featurizer.vocab_dict
-
-    @property
-    def text_feature(self):
-        return self._speech_featurizer.text_feature
-
-    @property
-    def feature_size(self):
-        return self._speech_featurizer.feature_size
-
-    @property
-    def stride_ms(self):
-        return self._speech_featurizer.stride_ms
-
-
-
-<<<<<<< HEAD
-    # def _instance_reader_creator(self, manifest):
-    #     """
-    #     Instance reader creator. Create a callable function to produce
-    #     instances of data.
-=======
-        It will return a subfile object from tar file
-        and cached tar file info for next reading request.
-        """
-        tarpath, filename = file.split(':', 1)[1].split('#', 1)
-        if 'tar2info' not in self._local_data.__dict__:
-            self._local_data.tar2info = {}
-        if 'tar2object' not in self._local_data.__dict__:
-            self._local_data.tar2object = {}
-        if tarpath not in self._local_data.tar2info:
-            object, infoes = self._parse_tar(tarpath)
-            self._local_data.tar2info[tarpath] = infoes
-            self._local_data.tar2object[tarpath] = object
-        return self._local_data.tar2object[tarpath].extractfile(
-            self._local_data.tar2info[tarpath][filename])
-
-    def process_utterance(self, audio_file, transcript):
-        """Load, augment, featurize and normalize for speech data.
-
-        :param audio_file: Filepath or file object of audio file.
-        :type audio_file: str | file
-        :param transcript: Transcription text.
-        :type transcript: str
-        :return: Tuple of audio feature tensor and data of transcription part,
-                 where transcription part could be token ids or text.
-        :rtype: tuple of (2darray, list)
-        """
-        start_time = time.time()
-        if isinstance(audio_file, str) and audio_file.startswith('tar:'):
-            speech_segment = SpeechSegment.from_file(
-                self._subfile_from_tar(audio_file), transcript)
-        else:
-            speech_segment = SpeechSegment.from_file(audio_file, transcript)
-        load_wav_time = time.time() - start_time
-        #logger.debug(f"load wav time: {load_wav_time}")
-
-        # audio augment
-        start_time = time.time()
-        self._augmentation_pipeline.transform_audio(speech_segment)
-        audio_aug_time = time.time() - start_time
-        #logger.debug(f"audio augmentation time: {audio_aug_time}")
-
-        start_time = time.time()
-        specgram, transcript_part = self._speech_featurizer.featurize(
-            speech_segment, self._keep_transcription_text)
-        if self._normalizer:
-            specgram = self._normalizer.apply(specgram)
-        feature_time = time.time() - start_time
-        #logger.debug(f"audio & test feature time: {feature_time}")
-
-        # specgram augment
-        start_time = time.time()
-        specgram = self._augmentation_pipeline.transform_feature(specgram)
-        feature_aug_time = time.time() - start_time
-        #logger.debug(f"audio feature augmentation time: {feature_aug_time}")
-        return specgram, transcript_part
-
-    def _instance_reader_creator(self, manifest):
-        """
-        Instance reader creator. Create a callable function to produce
-        instances of data.
->>>>>>> 1cd88d26
-
-    #     Instance: a tuple of ndarray of audio spectrogram and a list of
-    #     token indices for transcript.
-    #     """
-
-<<<<<<< HEAD
-    #     def reader():
-    #         for instance in manifest:
-    #             inst = self.process_utterance(instance["utt"], instance["feat"],
-    #                                           instance["text"])
-    #             yield inst
-=======
-        def reader():
-            for instance in manifest:
-                inst = self.process_utterance(instance["feat"],
-                                              instance["text"])
-                yield inst
->>>>>>> 1cd88d26
-
-    #     return reader
 
     def __len__(self):
         return len(self._manifest)
 
     def __getitem__(self, idx):
         instance = self._manifest[idx]
-<<<<<<< HEAD
-        return(instance["utt"], instance["feat"], instance["text"])
-=======
-        feat, text =self.process_utterance(instance["feat"],
-                                      instance["text"])
-        return instance["utt"], feat, text
->>>>>>> 1cd88d26
+        return instance["utt"], instance["feat"], instance["text"]